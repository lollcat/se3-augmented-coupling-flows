--- conflicted
+++ resolved
@@ -19,11 +19,7 @@
 python examples.dw4.py
 python examples/lj13.py
 python examples/aldp.py
-<<<<<<< HEAD
-python examples/qm9.py
-=======
 python examples/qm9_download_data.py
->>>>>>> 18d53932
 ```
 
 ## Instalation
@@ -39,24 +35,15 @@
 # TODO:
 
 ## Burning
-<<<<<<< HEAD
-    - Code permutation layer that acts on auxilliary coordinates. 
-    - Update all nets. Make sure they embed h. 
-=======
     - Spline flows
     - Clean proj realnvp config args (has unused args that are no longer an option). 
->>>>>>> 18d53932
     - Centralise net config naming to be more consistent. 
     - Add whether sample has aux to sample info?
     - Think of directly parameterizing the basis (3 free params) for the proj flow. 
     - Make sure non-equivariant flow is working well.
 
 ## Less burning
-<<<<<<< HEAD
-    - Spline flows
-=======
 
->>>>>>> 18d53932
     - Rewrite with jgraph, generalise to varying number of nodes. 
     - Also have some augmented graph nodes?
     - Think of initialisation for Egnn that encourages random vectors of reasonable magnitude and as non-collinear as possible.
