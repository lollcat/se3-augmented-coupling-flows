--- conflicted
+++ resolved
@@ -27,16 +27,14 @@
 # TODO:
 
 ## Burning
-<<<<<<< HEAD
     - Add augmented target to flow definition, and loss. 
     - Loss can take in whole flow object. 
-=======
->>>>>>> b5e69690
     - Add more augmented variables.
     - Rewrite for e3nn
         1. Let networks take in positional and feature info.
         2. Alanine dipeptide
     - Rewrite with jgraph, generalise to varying number of nodes
+    - Add more augmented variables.
     - Think of directly parameterizing the basis (3 free params) for the proj flow. 
 
 ## Less burning
