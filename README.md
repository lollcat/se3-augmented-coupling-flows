--- conflicted
+++ resolved
@@ -27,11 +27,8 @@
 # TODO:
 
 ## Burning
-<<<<<<< HEAD
-=======
     - Add augmented target to flow definition, and loss. 
     - Loss can take in whole flow object. 
->>>>>>> 41138244
     - Add more augmented variables.
     - Rewrite for e3nn
         1. Let networks take in positional and feature info.
