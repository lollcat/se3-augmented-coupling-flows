import chex
import jax.random
import haiku as hk
import jax.numpy as jnp
import matplotlib.pyplot as plt

from utils.numerical import rotate_translate_permute_3d
from nets.mace import MaceNet, MACEConfig, MACETorsoConfig
from utils.plotting import plot_points_and_vectors


def test_mace(dim: int = 3, n_nodes: int = 5, multiplicity: int = 2):
    if jnp.ones(()).dtype == jnp.float64:
        rtol = 1e-5
    else:
        rtol = 1e-4

    torso_config = MACETorsoConfig(
        n_vec_residual_per_vec_in = 1,
        n_invariant_feat_residual = 16,
        n_vectors_hidden_readout_block = 3,
        n_invariant_hidden_readout_block = 16,
        hidden_irreps = '8x0e+6x1o',
<<<<<<< HEAD
        num_features = 5,
=======
        num_features = 1,
>>>>>>> 18d53932
        max_ell=2
    )

    config = MACEConfig(
        name='mace',
        n_invariant_feat_out=2,
        n_vectors_out=4,
        torso_config=torso_config,
        zero_init_invariant_feat=False
    )

    @hk.without_apply_rng
    @hk.transform
    def mace_forward_fn(x: chex.Array, h: chex.Array):
        mace_net = MaceNet(config)
        x, h = mace_net(x, h)
<<<<<<< HEAD
        return x
=======
        return x, h
>>>>>>> 18d53932


    key = jax.random.PRNGKey(0)
    key, subkey = jax.random.split(key)
    positions = jax.random.normal(key=subkey, shape=(n_nodes, multiplicity, dim))*0.5
    key, subkey = jax.random.split(key)
    features = jax.random.normal(key=subkey, shape=(n_nodes, 1, 1))

    key, subkey = jax.random.split(key)
    params = mace_forward_fn.init(subkey, positions, features)
    vectors_out, h = jax.jit(mace_forward_fn.apply)(params, positions, features)
    chex.assert_shape(vectors_out, (n_nodes, multiplicity, config.n_vectors_out, dim))
    chex.assert_shape(h, (n_nodes, multiplicity, config.n_invariant_feat_out))

    fig, ax = plot_points_and_vectors(positions[:, 0])
    ax.set_title("postions in")
    plt.show()

    # Visualise vectors.
    normalised_vectors = vectors_out / jnp.linalg.norm(vectors_out, axis=0, keepdims=True)
    fig, ax = plot_points_and_vectors(normalised_vectors[:, 0])
    ax.set_title('normalized vectors out')
    plt.show()


    # Test equivariance.
    key, subkey = jax.random.split(key)
    theta = jax.random.uniform(subkey) * 2 * jnp.pi
    key, subkey = jax.random.split(key)
    phi = jax.random.uniform(subkey) * 2 * jnp.pi
    def group_action(x, theta=theta, translation=jnp.zeros(dim)):
        x_rot = rotate_translate_permute_3d(x, theta, phi, translation, permute=False)
        return x_rot

    x_g = group_action(positions)
    x_g_out, h_g = mace_forward_fn.apply(params, x_g)

    x_out_g = jax.vmap(group_action)(vectors_out)

    chex.assert_trees_all_close(h, h_g, rtol=rtol)
    chex.assert_trees_all_close(x_out_g, x_g_out, rtol=rtol)

    print(jnp.linalg.norm(x_out_g, axis=-1))





if __name__ == '__main__':
    test_mace()<|MERGE_RESOLUTION|>--- conflicted
+++ resolved
@@ -21,11 +21,7 @@
         n_vectors_hidden_readout_block = 3,
         n_invariant_hidden_readout_block = 16,
         hidden_irreps = '8x0e+6x1o',
-<<<<<<< HEAD
-        num_features = 5,
-=======
         num_features = 1,
->>>>>>> 18d53932
         max_ell=2
     )
 
@@ -42,11 +38,7 @@
     def mace_forward_fn(x: chex.Array, h: chex.Array):
         mace_net = MaceNet(config)
         x, h = mace_net(x, h)
-<<<<<<< HEAD
-        return x
-=======
         return x, h
->>>>>>> 18d53932
 
 
     key = jax.random.PRNGKey(0)
