--- conflicted
+++ resolved
@@ -1,26 +1,17 @@
 import chex
 
-<<<<<<< HEAD
-from flow.aug_flow_dist import AugmentedFlowRecipe, AugmentedFlow, create_flow, FullGraphSample
-=======
 from flow.aug_flow_dist import AugmentedFlowRecipe, AugmentedFlow, create_flow
->>>>>>> 18d53932
 
 from typing import NamedTuple, Sequence, Union
 import distrax
 
 from flow.base_dist import CentreGravitryGaussianAndCondtionalGuassian
 from flow.conditional_dist import build_aux_dist
-<<<<<<< HEAD
-from flow.bijectors.bijector_proj_real_nvp import make_se_equivariant_split_coupling_with_projection
-from flow.bijectors.bijector_nice import make_se_equivariant_nice
-=======
 from flow.bijectors.proj_real_nvp import make_proj_realnvp
 from flow.bijectors.proj_spline import make_proj_spline
 from flow.bijectors.equi_nice import make_se_equivariant_nice
 from flow.bijectors.shrink_aug import make_shrink_aug_layer
 from flow.bijectors.permute_aug import AugPermuteBijector
->>>>>>> 18d53932
 from nets.base import NetsConfig
 from flow.distrax_with_extra import ChainWithExtra
 
@@ -29,14 +20,11 @@
     global_centering: bool = False
     trainable_augmented_scale: bool = True
     scale_init: float = 1.0
-<<<<<<< HEAD
-=======
 
 class BaseConfig(NamedTuple):
     train_x_scale: bool = True
     x_scale_init: float = 1.0
     aug: ConditionalAuxDistConfig = ConditionalAuxDistConfig()
->>>>>>> 18d53932
 
 
 class FlowDistConfig(NamedTuple):
@@ -50,13 +38,8 @@
     compile_n_unroll: int = 2
     act_norm: bool = False
     kwargs: dict = {}
-<<<<<<< HEAD
-    base_aux_config: ConditionalAuxDistConfig = ConditionalAuxDistConfig()
-    target_aux_config: ConditionalAuxDistConfig = ConditionalAuxDistConfig()
-=======
     base: BaseConfig = BaseConfig()
     target_aux_config: ConditionalAuxDistConfig = ConditionalAuxDistConfig(trainable_augmented_scale=False)
->>>>>>> 18d53932
 
 
 def build_flow(config: FlowDistConfig) -> AugmentedFlow:
@@ -66,37 +49,6 @@
 
 
 def create_flow_recipe(config: FlowDistConfig) -> AugmentedFlowRecipe:
-<<<<<<< HEAD
-    if config.type not in ['proj', 'nice'] or config.act_norm:
-        raise NotImplementedError("WithInfo flow changes so far only applied to proj flow.")
-
-    flow_type = [config.type] if isinstance(config.type, str) else config.type
-    if not "proj" in config.kwargs.keys():
-        if not config.kwargs == {}:
-            raise NotImplementedError
-    kwargs_proj = config.kwargs['proj'] if "proj" in config.kwargs.keys() else {}
-
-    def make_base() -> distrax.Distribution:
-        base = CentreGravitryGaussianAndCondtionalGuassian(
-            dim=config.dim, n_nodes=config.nodes, global_centering=config.base_aux_config.global_centering,
-            trainable_augmented_scale=config.base_aux_config.trainable_augmented_scale,
-            augmented_scale_init=config.base_aux_config.scale_init,
-            n_aux=config.n_aug
-        )
-        return base
-    def make_bijector(graph_features: chex.Array):
-        bijectors = []
-        layer_number = 0
-
-        for swap in (True, False):  # For swap False we condition augmented on original.
-            if "proj" in flow_type:
-                bijector = make_se_equivariant_split_coupling_with_projection(
-                    graph_features=graph_features, n_aux=config.n_aug,
-                    layer_number=layer_number, dim=config.dim, swap=swap,
-                    identity_init=config.identity_init,
-                    nets_config=config.nets_config,
-                    **kwargs_proj)
-=======
     flow_type = [config.type] if isinstance(config.type, str) else config.type
     for flow in flow_type:
         assert flow in ['nice', 'proj_rnvp', 'proj_spline']
@@ -144,7 +96,6 @@
                     nets_config=config.nets_config,
                     **kwargs_proj_rnvp
                 )
->>>>>>> 18d53932
                 bijectors.append(bijector)
 
             if "nice" in flow_type:
@@ -152,17 +103,11 @@
                     layer_number=layer_number,
                     graph_features=graph_features,
                     dim=config.dim,
-<<<<<<< HEAD
-                    n_aux=config.n_aug,
-=======
                     n_aug=config.n_aug,
->>>>>>> 18d53932
                     swap=swap,
                     identity_init=config.identity_init,
                     nets_config=config.nets_config)
                 bijectors.append(bijector)
-<<<<<<< HEAD
-=======
 
             if 'proj_spline' in flow_type:
                 kwargs_proj_spline = config.kwargs["proj_spline"] if "proj_spline" in config.kwargs.keys() else {}
@@ -179,7 +124,6 @@
                 bijectors.append(bijector)
 
 
->>>>>>> 18d53932
         return ChainWithExtra(bijectors)
 
     make_aug_target = build_aux_dist(
