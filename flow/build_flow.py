import chex

from flow.aug_flow_dist import AugmentedFlowRecipe, AugmentedFlow, create_flow

from typing import NamedTuple, Sequence, Union, Iterable
import distrax

<<<<<<< HEAD
from flow.base_dist import CentreGravitryGaussianAndCondtionalGuassian, AldpTransformedInternalsAndConditionalGaussian
from flow.conditional_dist import build_aux_dist
=======
from flow.base_dist import JointBaseDistribution
from flow.x_base_dist import CentreGravityGaussian, HarmonicPotential
from flow.conditional_dist import build_aux_target_dist
>>>>>>> 06774cd8
from flow.bijectors.build_proj_coupling import make_proj_coupling_layer
from flow.bijectors.equi_nice import make_se_equivariant_nice
from flow.bijectors.pseudo_act_norm import make_act_norm
from flow.bijectors.build_spherical_coupling import make_spherical_coupling_layer
from flow.bijectors.build_along_vector_coupling import make_along_vector_coupling_layer
from nets.base import NetsConfig
from flow.distrax_with_extra import ChainWithExtra



class ConditionalAuxDistConfig(NamedTuple):
    conditioned_on_x: bool = False
    trainable_augmented_scale: bool = False
    scale_init: float = 1.0

class XDistConfig(NamedTuple):
    type: str = 'centre_gravity_gaussian'  # centre_gravity_gaussian or harmonic_potential
    a: float = 1.0
    edges: Iterable = []
    trainable_mode_scale: bool = False

class BaseConfig(NamedTuple):
<<<<<<< HEAD
    type: str = 'gaussian'
    train_x_scale: bool = True
    x_scale_init: float = 1.0
    data_path: str = ''
=======
    x_dist: XDistConfig = XDistConfig()
>>>>>>> 06774cd8
    aug: ConditionalAuxDistConfig = ConditionalAuxDistConfig()


class FlowDistConfig(NamedTuple):
    dim: int
    n_aug: int
    nodes: int
    n_layers: int
    nets_config: NetsConfig
    type: Union[str, Sequence[str]]
    identity_init: bool = True
    compile_n_unroll: int = 2
    act_norm: bool = False
    kwargs: dict = {}
    base: BaseConfig = BaseConfig()
    target_aux_config: ConditionalAuxDistConfig = ConditionalAuxDistConfig()


def build_flow(config: FlowDistConfig) -> AugmentedFlow:
    recipe = create_flow_recipe(config)
    flow = create_flow(recipe)
    return flow


def create_flow_recipe(config: FlowDistConfig) -> AugmentedFlowRecipe:
    flow_type = [config.type] if isinstance(config.type, str) else config.type
    for flow in flow_type:
        assert flow in ['nice', 'proj', 'spherical', 'along_vector']

    def make_base() -> distrax.Distribution:
<<<<<<< HEAD
        if config.base.type == 'gaussian':
            base = CentreGravitryGaussianAndCondtionalGuassian(
                dim=config.dim,
                n_nodes=config.nodes,
                global_centering=config.base.aug.global_centering,
                trainable_x_scale=config.base.train_x_scale,
                x_scale_init=config.base.x_scale_init,
                trainable_augmented_scale=config.base.aug.trainable_augmented_scale,
                augmented_scale_init=config.base.aug.scale_init,
                n_aux=config.n_aug
            )
        elif config.base.type == 'internal':
            base = AldpTransformedInternalsAndConditionalGaussian(
                data_path=config.base.data_path,
                n_aux=config.n_aug,
                global_centering=config.base.aug.global_centering,
                trainable_augmented_scale=config.base.aug.trainable_augmented_scale,
                augmented_scale_init=config.base.aug.scale_init
            )
        else:
            raise NotImplementedError('This base distribution is not implemented.')
=======
        assert config.base.x_dist.type in ['centre_gravity_gaussian', 'harmonic_potential']
        if config.base.x_dist.type == 'centre_gravity_gaussian':
            x_dist = CentreGravityGaussian(dim=config.dim, n_nodes=config.nodes)
        elif config.base.x_dist.type == 'harmonic_potential':
            x_dist = HarmonicPotential(dim=config.dim, n_nodes=config.nodes, a=config.base.x_dist.a,
                                       edges=config.base.x_dist.edges,
                                       trainable_mode_scale=config.base.x_dist.trainable_mode_scale)
        base = JointBaseDistribution(
            dim=config.dim,
            n_nodes=config.nodes,
            n_aux=config.n_aug,
            x_dist=x_dist,
            augmented_scale_init=config.base.aug.scale_init,
            augmented_conditioned=config.base.aug.conditioned_on_x,
            trainable_augmented_scale=config.base.aug.trainable_augmented_scale
        )
>>>>>>> 06774cd8
        return base

    def make_bijector(graph_features: chex.Array):
        # Note that bijector.inverse moves through this forwards, and bijector.fowards reverses the bijector order
        bijectors = []
        layer_number = 0

        if config.act_norm:
            bijector = make_act_norm(
                layer_number=layer_number,
                graph_features=graph_features,
                dim=config.dim,
                n_aug=config.n_aug,
                identity_init=config.identity_init)
            bijectors.append(bijector)

        for swap in (False, True):  # For swap False we condition augmented on original.
            if 'along_vector' in flow_type:
                kwargs_along_vector = config.kwargs['along_vector'] if 'along_vector' in config.kwargs.keys() else {}
                bijector = make_along_vector_coupling_layer(
                    graph_features=graph_features,
                    n_aug=config.n_aug,
                    layer_number=layer_number,
                    dim=config.dim,
                    swap=swap,
                    identity_init=config.identity_init,
                    nets_config=config.nets_config,
                    **kwargs_along_vector
                )
                bijectors.append(bijector)
            if 'spherical' in flow_type:
                kwargs_spherical = config.kwargs['spherical'] if 'spherical' in config.kwargs.keys() else {}
                bijector = make_spherical_coupling_layer(
                    graph_features=graph_features,
                    n_aug=config.n_aug,
                    layer_number=layer_number,
                    dim=config.dim,
                    swap=swap,
                    identity_init=config.identity_init,
                    nets_config=config.nets_config,
                    **kwargs_spherical
                )
                bijectors.append(bijector)

            if "proj" in flow_type:
                kwargs_proj = config.kwargs["proj"] if "proj" in config.kwargs.keys() else {}
                bijector = make_proj_coupling_layer(
                    graph_features=graph_features, n_aug=config.n_aug,
                    layer_number=layer_number, dim=config.dim,
                    swap=swap,
                    identity_init=config.identity_init,
                    nets_config=config.nets_config,
                    **kwargs_proj
                )
                bijectors.append(bijector)

            if "nice" in flow_type:
                bijector = make_se_equivariant_nice(
                    layer_number=layer_number,
                    graph_features=graph_features,
                    dim=config.dim,
                    n_aug=config.n_aug,
                    swap=swap,
                    identity_init=config.identity_init,
                    nets_config=config.nets_config)
                bijectors.append(bijector)

        return ChainWithExtra(bijectors)

    make_aug_target = build_aux_target_dist(
        n_aug=config.n_aug,
        augmented_scale_init=config.target_aux_config.scale_init,
        trainable_scale=config.target_aux_config.trainable_augmented_scale,
        conditioned=config.target_aux_config.conditioned_on_x
    )

    definition = AugmentedFlowRecipe(make_base=make_base,
                                     make_bijector=make_bijector,
                                     make_aug_target=make_aug_target,
                                     n_layers=config.n_layers,
                                     config=config,
                                     dim_x=config.dim,
                                     n_augmented=config.n_aug,
                                     compile_n_unroll=config.compile_n_unroll,
                                     )
    return definition<|MERGE_RESOLUTION|>--- conflicted
+++ resolved
@@ -5,14 +5,9 @@
 from typing import NamedTuple, Sequence, Union, Iterable
 import distrax
 
-<<<<<<< HEAD
-from flow.base_dist import CentreGravitryGaussianAndCondtionalGuassian, AldpTransformedInternalsAndConditionalGaussian
-from flow.conditional_dist import build_aux_dist
-=======
 from flow.base_dist import JointBaseDistribution
 from flow.x_base_dist import CentreGravityGaussian, HarmonicPotential
 from flow.conditional_dist import build_aux_target_dist
->>>>>>> 06774cd8
 from flow.bijectors.build_proj_coupling import make_proj_coupling_layer
 from flow.bijectors.equi_nice import make_se_equivariant_nice
 from flow.bijectors.pseudo_act_norm import make_act_norm
@@ -35,14 +30,7 @@
     trainable_mode_scale: bool = False
 
 class BaseConfig(NamedTuple):
-<<<<<<< HEAD
-    type: str = 'gaussian'
-    train_x_scale: bool = True
-    x_scale_init: float = 1.0
-    data_path: str = ''
-=======
     x_dist: XDistConfig = XDistConfig()
->>>>>>> 06774cd8
     aug: ConditionalAuxDistConfig = ConditionalAuxDistConfig()
 
 
@@ -73,29 +61,6 @@
         assert flow in ['nice', 'proj', 'spherical', 'along_vector']
 
     def make_base() -> distrax.Distribution:
-<<<<<<< HEAD
-        if config.base.type == 'gaussian':
-            base = CentreGravitryGaussianAndCondtionalGuassian(
-                dim=config.dim,
-                n_nodes=config.nodes,
-                global_centering=config.base.aug.global_centering,
-                trainable_x_scale=config.base.train_x_scale,
-                x_scale_init=config.base.x_scale_init,
-                trainable_augmented_scale=config.base.aug.trainable_augmented_scale,
-                augmented_scale_init=config.base.aug.scale_init,
-                n_aux=config.n_aug
-            )
-        elif config.base.type == 'internal':
-            base = AldpTransformedInternalsAndConditionalGaussian(
-                data_path=config.base.data_path,
-                n_aux=config.n_aug,
-                global_centering=config.base.aug.global_centering,
-                trainable_augmented_scale=config.base.aug.trainable_augmented_scale,
-                augmented_scale_init=config.base.aug.scale_init
-            )
-        else:
-            raise NotImplementedError('This base distribution is not implemented.')
-=======
         assert config.base.x_dist.type in ['centre_gravity_gaussian', 'harmonic_potential']
         if config.base.x_dist.type == 'centre_gravity_gaussian':
             x_dist = CentreGravityGaussian(dim=config.dim, n_nodes=config.nodes)
@@ -112,7 +77,6 @@
             augmented_conditioned=config.base.aug.conditioned_on_x,
             trainable_augmented_scale=config.base.aug.trainable_augmented_scale
         )
->>>>>>> 06774cd8
         return base
 
     def make_bijector(graph_features: chex.Array):
