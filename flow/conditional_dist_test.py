--- conflicted
+++ resolved
@@ -2,11 +2,8 @@
 import jax.numpy as jnp
 import jax
 
-<<<<<<< HEAD
-=======
 from molboil.utils.numerical import rotate_translate_permute_general
 
->>>>>>> 40069da0
 from flow.aug_flow_dist import FullGraphSample
 from flow.conditional_dist import build_aux_dist
 
@@ -19,7 +16,7 @@
     batch_size = 5
     key = jax.random.PRNGKey(0)
 
-    make_aux_target = build_aux_dist(name='target', n_aug=n_aug, augmented_scale_init=1.,
+    make_aux_target = build_aux_dist(name='target', n_aug=n_aug, conditioned=True, augmented_scale_init=1.,
                                      trainable_scale=False)
 
     # Init params.
@@ -28,12 +25,10 @@
                                     features=jnp.zeros((batch_size, n_nodes, _FEATURE_DIM)))
     dist_v1 = make_aux_target(dummy_samples)
 
-    # Test aux-target distribution does not smoke.
+    # Test aux-target distribution.
     key, subkey = jax.random.split(key)
     aug_samples, aux_log_probs = dist_v1.sample_and_log_prob(seed=subkey)
 
-<<<<<<< HEAD
-=======
     key, subkey = jax.random.split(key)
     key1, key2, key3 = jax.random.split(subkey, 3)
 
@@ -51,7 +46,6 @@
     log_prob = dist_v1.log_prob(aug_samples)
     log_prob_alt = dist_g.log_prob(aug_samples_rot)
     chex.assert_trees_all_close(log_prob, log_prob_alt)
->>>>>>> 40069da0
 
 
 if __name__ == '__main__':
