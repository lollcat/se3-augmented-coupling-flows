--- conflicted
+++ resolved
@@ -1,45 +1,15 @@
 import hydra
 from omegaconf import DictConfig
 
-<<<<<<< HEAD
-from examples.train import train, create_train_config
-from utils.data import positional_dataset_only_to_full_graph
-=======
 from molboil.targets.data import load_qm9
 from molboil.train.train import train
 from examples.create_train_config import create_train_config
->>>>>>> 18d53932
 
 def load_dataset(train_set_size, valid_set_size):
     train_data, valid_data, test_data = load_qm9(train_set_size=train_set_size)
     return train_data, valid_data[:valid_set_size]
 
 
-<<<<<<< HEAD
-def load_dataset(batch_size, train_data_n_points = None, test_data_n_points = None, seed=0):
-    # First need to run `qm9.download_data`
-    key1, key2 = jax.random.split(jax.random.PRNGKey(seed))
-
-    try:
-        data_dir = "target/data/qm9_"
-        train_data = np.load(data_dir + "train.npy")
-        test_data = np.load(data_dir + "test.npy")
-        valid_data = np.load(data_dir + "valid.npy")
-    except:
-        print("Data directory not found. Try running `dataset.py` in the `qm9` dir, otherwise speak to Laurence :)")
-        raise Exception
-
-    if train_data_n_points is not None:
-        train_data = train_data[:train_data_n_points]
-    if test_data_n_points is not None:
-        test_data = test_data[:test_data_n_points]
-
-    train_data = train_data[:train_data.shape[0] - (train_data.shape[0] % batch_size)]
-
-    return positional_dataset_only_to_full_graph(train_data), positional_dataset_only_to_full_graph(test_data)
-
-=======
->>>>>>> 18d53932
 def to_local_config(cfg: DictConfig) -> DictConfig:
     """Change config to make it fast to run locally. Also remove saving."""
     cfg.flow.nets.egnn.mlp_units = (4,)
@@ -51,17 +21,6 @@
     cfg.training.plot_batch_size = 2
     cfg.training.train_set_size = 1000
     cfg.training.test_set_size = 1000
-
-    # Make MACE small for local run.
-    cfg.flow.nets.mace.n_invariant_feat_residual = 16
-    cfg.flow.nets.mace.residual_mlp_width = 4
-    cfg.flow.nets.mace.interaction_mlp_width = 4
-    cfg.flow.nets.mace.interaction_mlp_depth = 1
-    cfg.flow.nets.mace.n_invariant_hidden_readout_block = 4
-    cfg.flow.nets.mace.max_ell = 1
-    cfg.flow.nets.mace.hidden_irreps = '4x0e+3x1o+1x2e'
-    cfg.flow.nets.mace.correlation = 2
-
     cfg.logger = DictConfig({"list_logger": None})
     return cfg
 
