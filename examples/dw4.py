--- conflicted
+++ resolved
@@ -2,11 +2,6 @@
 from omegaconf import DictConfig
 from functools import partial
 
-<<<<<<< HEAD
-import jax.numpy as jnp
-import numpy as np
-=======
->>>>>>> 18d53932
 
 from molboil.train.train import train
 from molboil.targets.data import load_dw4
@@ -14,26 +9,9 @@
 from target.double_well import make_dataset
 from utils.data import positional_dataset_only_to_full_graph
 
-<<<<<<< HEAD
-
-def load_dataset_standard(batch_size, train_set_size: int = 1000, test_set_size:int = 1000):
-    # dataset from https://github.com/vgsatorras/en_flows
-    # Loading following https://github.com/vgsatorras/en_flows/blob/main/dw4_experiment/dataset.py.
-
-    data_path = 'target/data/dw4-dataidx.npy'  # 'target/data/dw_data_vertices4_dim2.npy'
-    dataset = jnp.asarray(np.load(data_path, allow_pickle=True)[0])
-    dataset = jnp.reshape(dataset, (-1, 4, 2))
-
-    train_set = dataset[:train_set_size]
-    train_set = train_set[:train_set_size - (train_set.shape[0] % batch_size)]
-
-    test_set = dataset[-test_set_size:]
-    return positional_dataset_only_to_full_graph(train_set), positional_dataset_only_to_full_graph(test_set)
-=======
 def load_dataset_original(train_set_size: int, valid_set_size: int):
     train, valid, test = load_dw4(train_set_size)
     return train, valid[:valid_set_size]
->>>>>>> 18d53932
 
 def load_dataset_custom(batch_size, train_set_size: int = 1000, test_set_size:int = 1000, seed: int = 0,
                         temperature: float = 1.0):
@@ -53,28 +31,16 @@
     cfg.training.optimizer.init_lr = 2e-4
     cfg.training.batch_size = 16
     cfg.training.n_epoch = 200
-<<<<<<< HEAD
-    cfg.training.save = True
-=======
     cfg.training.save = False
->>>>>>> 18d53932
     cfg.training.n_plots = 3
     cfg.training.n_eval = 10
     cfg.training.plot_batch_size = 32
     cfg.training.K_marginal_log_lik = 2
-<<<<<<< HEAD
-    # cfg.logger = DictConfig({"list_logger": None})
-    cfg.logger = DictConfig({"pandas_logger": {'save_period': 50}})
-
-    # Flow
-    cfg.flow.type = 'proj'
-=======
     cfg.logger = DictConfig({"list_logger": None})
     # cfg.logger = DictConfig({"pandas_logger": {'save_period': 50}})
 
     # Flow
     cfg.flow.type = ['proj_rnvp']
->>>>>>> 18d53932
     cfg.flow.n_layers = 2
     cfg.flow.act_norm = False
 
