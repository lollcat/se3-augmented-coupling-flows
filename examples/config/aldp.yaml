#defaults:
#  - override hydra/launcher: joblib

hydra:
  job:
    chdir: false

target:
  data:
    train: data/train.h5
    val: data/val.h5
  aux:
    conditioned_on_x: true
    scale_init: 0.5
    trainable_augmented_scale: false

flow:
  n_aug: 1
  base:
    x_dist:
      type: centre_gravity_gaussian
    aux:
      conditioned_on_x: ${target.aux.conditioned_on_x}
      scale_init: ${target.aux.scale_init}
      trainable_augmented_scale: false
  dim: 3
  nodes: 22
  n_layers: 16
  scaling_layer: true
  scaling_layer_conditioned: true
  identity_init: true
  type: spherical # nice proj spherical along_vector
  kwargs:
    n_inner_transforms: 4
    along_vector:
      n_inner_transforms: ${flow.kwargs.n_inner_transforms}
      dist_spline_max: 10.
      spline_num_bins: 8
    spherical:
      n_inner_transforms: ${flow.kwargs.n_inner_transforms}
      dist_spline_max: 10.
      spline_num_bins: 8
      reflection_invariant: false
    proj:
      transform_type: real_nvp # spline or real_nvp
      n_inner_transforms: ${flow.kwargs.n_inner_transforms}
      num_bins: 8
      lower: -10.
      upper: 10.
      orthogonalization_method: gram-schmidt  #  gram-schmidt or loewdin
  nets:
    type: egnn # mace or egnn or e3transformer or e3gnn
<<<<<<< HEAD
    embedding_for_non_positional_feat: true  # No non-positional features.
=======
>>>>>>> 7d8aa461
    embedding_dim: 32
    num_discrete_feat: 22  # Number of atoms.
    egnn:
      name: egnn
      n_blocks: 3 # number of layers
      mlp_units: [ 128, 128 ]
      n_invariant_feat_hidden: 128
      cross_multiplicity_shifts: true
      centre_mass: false
      norm_wrt_centre_feat: true
    mlp_head_config:
      mlp_units: [ 64, 64 ]
      stable: true


training:
  optimizer:
    init_lr: 0.
    optimizer_name: adam
    use_schedule: true
    peak_lr: 1e-4 # can be null
    end_lr: 0. # can be null
    warmup_n_epoch: 1 # can be null
    max_global_norm: 10000.0
    max_param_grad: null
    dynamic_grad_ignore_and_clip: true
  use_64_bit: true
  n_epoch: 50
  batch_size: 24
  plot_batch_size: 1000
  seed: 0
  train_set_size: null
  test_set_size: 100000
  n_checkpoints: 10
  n_eval: 10
  K_marginal_log_lik: 1
  save: true
  save_dir: experiments/spherical/00
  resume: true
  runtime_limit: 23.5
  use_flow_aux_loss: true
  aux_loss_weight: 1.0
  last_iter_info_only: true
  debug: false
  verbose_info: true


eval:
  plot_n_batches: 100


logger:
  pandas_logger:
    save_period: 1 # how often to save the pandas dataframe as a csv
#  wandb:
#    name: aldp
#    project: fab
#    entity: flow-ais-bootstrap
#    tags: [aldp,loll]<|MERGE_RESOLUTION|>--- conflicted
+++ resolved
@@ -50,10 +50,6 @@
       orthogonalization_method: gram-schmidt  #  gram-schmidt or loewdin
   nets:
     type: egnn # mace or egnn or e3transformer or e3gnn
-<<<<<<< HEAD
-    embedding_for_non_positional_feat: true  # No non-positional features.
-=======
->>>>>>> 7d8aa461
     embedding_dim: 32
     num_discrete_feat: 22  # Number of atoms.
     egnn:
