--- conflicted
+++ resolved
@@ -20,11 +20,7 @@
   nodes: 4
   n_layers: 4
   identity_init: true
-<<<<<<< HEAD
-  type: [proj,]  # vector_scale  vector_scale nice proj   proj_v2
-=======
   type: proj # vector_scale  vector_scale nice proj   proj_v2 realnvp_non_eq
->>>>>>> da6836ac
   kwargs:
     proj:
       global_frame: false
