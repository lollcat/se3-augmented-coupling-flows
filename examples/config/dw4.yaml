#defaults:
#  - override hydra/launcher: joblib

hydra:
  job:
    chdir: false

target:
  aug_global_centering: false
  aug_scale: 1.0
  custom_samples: false
  temperature: 0.1  # 0.1 or 1 are two good options


flow:
  base:
    aug_scale_init: ${target.aug_scale}
    double_centered_gaussian: false
  dim: 2
  nodes: 4
  n_layers: 4
  identity_init: true
<<<<<<< HEAD
  type: nice  # vector_scale  vector_scale nice proj   proj_v2 realnvp_non_eq
=======
  type: nice # vector_scale  vector_scale nice proj   proj_v2 realnvp_non_eq
>>>>>>> e5e0dd4e
  kwargs:
    proj:
      global_frame: false
      process_flow_params_jointly: false
      condition_on_x_proj: false
      gram_schmidt: false
      add_small_identity: true
    proj_v2:
      process_flow_params_jointly: true # if True then specify transformer config lower down.
      condition_on_x_proj: true
      gram_schmidt: false
      n_vectors: 4
  act_norm: false
  fast_compile: true
  compile_n_unroll: 1
  nets:
<<<<<<< HEAD
    type: egnn # only works with egnn currently, as it is 2D
=======
    type: egnn
>>>>>>> e5e0dd4e
    egnn:
      mlp_units: [32,32]
      n_layers: 3
      normalize_by_norms: true
      variance_scaling_init: 0.001
      tanh: false
      agg: mean
      phi_x_max: 1.0
      h_linear_softmax: true
      h_embedding_dim: 16
    transformer: # for proj and proj_v2 flows.
      mlp_units: [32,32]
      num_heads: 3
      key_size: 4
      w_init_scale: 0.1
      n_layers: 3
    mlp_head_config:
      mlp_units: [32, 32]


training:
  optimizer:
    init_lr: 1e-5
    optimizer_name: adam
    use_schedule: true
    peak_lr: 1e-4 # can be null
    end_lr: 1e-3 # can be null
    warmup_n_epoch: 2. # can be null
    max_global_norm: 0.5
  use_64_bit: false
  n_epoch: 50
  batch_size: 100
  plot_batch_size: 256
  seed: 0
  reload_aug_per_epoch: true
  train_set_size: 1000
  test_set_size: 1000
  n_plots: 6
  n_checkpoints: 0
  n_eval: 10
  K_marginal_log_lik: 20
  save: true
  save_dir: dw4_results
  use_equivariance_loss: false
  equivariance_loss_weight: 1000.0

logger:
  wandb:
    name: dw4_${flow.type}
    project: fab
    entity: flow-ais-bootstrap
    tags: [dw4]
  #  list_logger: null
<|MERGE_RESOLUTION|>--- conflicted
+++ resolved
@@ -20,11 +20,7 @@
   nodes: 4
   n_layers: 4
   identity_init: true
-<<<<<<< HEAD
-  type: nice  # vector_scale  vector_scale nice proj   proj_v2 realnvp_non_eq
-=======
   type: nice # vector_scale  vector_scale nice proj   proj_v2 realnvp_non_eq
->>>>>>> e5e0dd4e
   kwargs:
     proj:
       global_frame: false
@@ -41,11 +37,7 @@
   fast_compile: true
   compile_n_unroll: 1
   nets:
-<<<<<<< HEAD
-    type: egnn # only works with egnn currently, as it is 2D
-=======
     type: egnn
->>>>>>> e5e0dd4e
     egnn:
       mlp_units: [32,32]
       n_layers: 3
@@ -71,7 +63,7 @@
     init_lr: 1e-5
     optimizer_name: adam
     use_schedule: true
-    peak_lr: 1e-4 # can be null
+    peak_lr: 1e-2 # can be null
     end_lr: 1e-3 # can be null
     warmup_n_epoch: 2. # can be null
     max_global_norm: 0.5
@@ -91,11 +83,12 @@
   save_dir: dw4_results
   use_equivariance_loss: false
   equivariance_loss_weight: 1000.0
+  with_train_info: false
 
 logger:
+#  list_logger: null
   wandb:
     name: dw4_${flow.type}
     project: fab
     entity: flow-ais-bootstrap
     tags: [dw4]
-  #  list_logger: null
