--- conflicted
+++ resolved
@@ -32,21 +32,6 @@
       gram_schmidt: false
       n_vectors: 10
   compile_n_unroll: 1
-<<<<<<< HEAD
-  egnn:
-    emile_net: false
-    mlp_units: [64,64]
-    n_layers: 3
-    normalize_by_norms: true
-    variance_scaling_init: 0.001
-    tanh: false
-    agg: mean
-    phi_x_max: 1.0
-    normalization_constant: 1.0
-    h:
-      linear_softmax: true
-      share_h: true # old
-=======
   nets:
     type: mace # mace or egnn or e3transformer or e3gnn
     e3gnn:
@@ -89,7 +74,6 @@
       phi_x_max: 1.0
       normalization_constant: 1.0
       h_linear_softmax: true
->>>>>>> da6836ac
       h_embedding_dim: 64
     transformer: # for proj flow
       mlp_units: [64,64]
@@ -111,12 +95,7 @@
     warmup_n_epoch: 10 # can be null
     max_global_norm: 1.0
   use_64_bit: false
-<<<<<<< HEAD
-  optimizer_name: adam
-  n_epoch: 200
-=======
   n_epoch: 128
->>>>>>> da6836ac
   batch_size: 64
   plot_batch_size: 128
   seed: 0
