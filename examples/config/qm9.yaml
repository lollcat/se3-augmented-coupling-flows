#defaults:
#  - override hydra/launcher: joblib

hydra:
  job:
    chdir: false

target:
  aux:
    global_centering: false
    scale_init: 0.1
    trainable_augmented_scale: false

flow:
  n_aug: 1
  base:
<<<<<<< HEAD
=======
    train_x_scale: true
    x_scale_init: 1.0
>>>>>>> 18d53932
    aux:
      global_centering: false
      scale_init: ${target.aux.scale_init}
      trainable_augmented_scale: true
  dim: 3
  nodes: 19
  n_layers: 8
  identity_init: true
  type: proj_rnvp #  nice proj_rnvp  proj_spline
  kwargs:
<<<<<<< HEAD
    proj:
      global_frame: false
      process_flow_params_jointly: false
      condition_on_x_proj: true
      gram_schmidt: false
      add_small_identity: false
  compile_n_unroll: 1
  nets:
    type: mace # mace or egnn or e3transformer or e3gnn
    e3gnn:
      n_blocks: 3
      mlp_units: [ 64, 64 ]
      n_vec_hidden_per_vec_in: 1
      n_invariant_feat_hidden: 64
      sh_irreps_max_ell: 2
      get_shifts_via_tensor_product: true
      use_e3nn_haiku: false
    e3transformer:
      n_blocks: 3
      mlp_units: [32, 32]
      n_vectors_hidden: 8
      n_invariant_feat_hidden: 16
      bessel_number: 10  # Number of bessel functions.
      r_max: 10.
      raw_distance_in_radial_embedding: true
      node_feat_as_edge_feat: true
    mace:
      n_vec_residual_per_vec_in: 1
      n_invariant_feat_residual: 64
      n_vectors_hidden_readout_block: 16
      n_invariant_hidden_readout_block: 64
      hidden_irreps: 64x0e+64x1o
      max_ell: 3
      num_layers: 2
      correlation: 3
      interaction_mlp_depth: 3
      interaction_mlp_width: 64
      residual_mlp_width: 64
      residual_mlp_depth: 1
=======
    proj_rnvp:
      origin_on_coupled_pair: false
    proj_spline:
      origin_on_coupled_pair: false
      num_bins: 8
      lower: -2.
      upper: 2.
  act_norm: false
  compile_n_unroll: 1
  nets:
    type: egnn # mace or egnn or e3transformer or e3gnn
>>>>>>> 18d53932
    egnn:
      mlp_units: [128,128]
      n_layers: 3
      normalize_by_norms: true
      variance_scaling_init: 0.001
      agg: mean
      normalization_constant: 1.0
      h_linear_softmax: true
      h_embedding_dim: 128
    mlp_head_config:
      mlp_units: [ 128, 128 ]


training:
  optimizer:
    init_lr: 1e-4
    optimizer_name: adam
    use_schedule: true
<<<<<<< HEAD
    peak_lr: 6e-4 # can be null
=======
    peak_lr: 6e-4
>>>>>>> 18d53932
    end_lr: 1e-4 # can be null
    warmup_n_epoch: 10 # can be null
    max_global_norm: 1.0
  use_64_bit: false
  n_epoch: 64
  batch_size: 32
  plot_batch_size: 128
  seed: 0
  train_set_size: null
  test_set_size: null
  n_plots: 10
  n_checkpoints: 0
  n_eval: 20
  K_marginal_log_lik: 20
  save: true
  save_dir: qm9pos_results
  use_flow_aux_loss: true
  aux_loss_weight: 10.0
  last_iter_info_only: true
  debug: false

logger:
#  list_logger: null
#  pandas_logger:
#    save_period: 1000 # how often to save the pandas dataframe as a csv
  wandb:
<<<<<<< HEAD
    name: qm9pos_${flow.nets.type}_auxloss${training.use_flow_aux_loss}_bs${training.batch_size}_naug${flow.n_aug} # qm9pos_${flow.type}_${flow.nets.type}_batchsize${training.batch_size}_opt${training.optimizer.optimizer_name}_maxnorm${training.optimizer.max_global_norm}_lrs${training.optimizer.init_lr}-${training.optimizer.peak_lr}_layers${flow.n_layers}_augtargetscale${target.aug_scale}
=======
    name: qm9pos_${flow.type}_${flow.nets.type}_auxloss${training.use_flow_aux_loss}_bs${training.batch_size}_naug${flow.n_aug}_trainabletarg${target.aux.trainable_augmented_scale}_actnorm${flow.act_norm}_ExtraFat # qm9pos_${flow.type}_${flow.nets.type}_batchsize${training.batch_size}_opt${training.optimizer.optimizer_name}_maxnorm${training.optimizer.max_global_norm}_lrs${training.optimizer.init_lr}-${training.optimizer.peak_lr}_layers${flow.n_layers}_augtargetscale${target.aug_scale}
>>>>>>> 18d53932
    project: fab
    entity: flow-ais-bootstrap
    tags: [qm9pos,loll]<|MERGE_RESOLUTION|>--- conflicted
+++ resolved
@@ -14,11 +14,8 @@
 flow:
   n_aug: 1
   base:
-<<<<<<< HEAD
-=======
     train_x_scale: true
     x_scale_init: 1.0
->>>>>>> 18d53932
     aux:
       global_centering: false
       scale_init: ${target.aux.scale_init}
@@ -29,47 +26,6 @@
   identity_init: true
   type: proj_rnvp #  nice proj_rnvp  proj_spline
   kwargs:
-<<<<<<< HEAD
-    proj:
-      global_frame: false
-      process_flow_params_jointly: false
-      condition_on_x_proj: true
-      gram_schmidt: false
-      add_small_identity: false
-  compile_n_unroll: 1
-  nets:
-    type: mace # mace or egnn or e3transformer or e3gnn
-    e3gnn:
-      n_blocks: 3
-      mlp_units: [ 64, 64 ]
-      n_vec_hidden_per_vec_in: 1
-      n_invariant_feat_hidden: 64
-      sh_irreps_max_ell: 2
-      get_shifts_via_tensor_product: true
-      use_e3nn_haiku: false
-    e3transformer:
-      n_blocks: 3
-      mlp_units: [32, 32]
-      n_vectors_hidden: 8
-      n_invariant_feat_hidden: 16
-      bessel_number: 10  # Number of bessel functions.
-      r_max: 10.
-      raw_distance_in_radial_embedding: true
-      node_feat_as_edge_feat: true
-    mace:
-      n_vec_residual_per_vec_in: 1
-      n_invariant_feat_residual: 64
-      n_vectors_hidden_readout_block: 16
-      n_invariant_hidden_readout_block: 64
-      hidden_irreps: 64x0e+64x1o
-      max_ell: 3
-      num_layers: 2
-      correlation: 3
-      interaction_mlp_depth: 3
-      interaction_mlp_width: 64
-      residual_mlp_width: 64
-      residual_mlp_depth: 1
-=======
     proj_rnvp:
       origin_on_coupled_pair: false
     proj_spline:
@@ -81,7 +37,6 @@
   compile_n_unroll: 1
   nets:
     type: egnn # mace or egnn or e3transformer or e3gnn
->>>>>>> 18d53932
     egnn:
       mlp_units: [128,128]
       n_layers: 3
@@ -100,11 +55,7 @@
     init_lr: 1e-4
     optimizer_name: adam
     use_schedule: true
-<<<<<<< HEAD
-    peak_lr: 6e-4 # can be null
-=======
     peak_lr: 6e-4
->>>>>>> 18d53932
     end_lr: 1e-4 # can be null
     warmup_n_epoch: 10 # can be null
     max_global_norm: 1.0
@@ -131,11 +82,7 @@
 #  pandas_logger:
 #    save_period: 1000 # how often to save the pandas dataframe as a csv
   wandb:
-<<<<<<< HEAD
-    name: qm9pos_${flow.nets.type}_auxloss${training.use_flow_aux_loss}_bs${training.batch_size}_naug${flow.n_aug} # qm9pos_${flow.type}_${flow.nets.type}_batchsize${training.batch_size}_opt${training.optimizer.optimizer_name}_maxnorm${training.optimizer.max_global_norm}_lrs${training.optimizer.init_lr}-${training.optimizer.peak_lr}_layers${flow.n_layers}_augtargetscale${target.aug_scale}
-=======
     name: qm9pos_${flow.type}_${flow.nets.type}_auxloss${training.use_flow_aux_loss}_bs${training.batch_size}_naug${flow.n_aug}_trainabletarg${target.aux.trainable_augmented_scale}_actnorm${flow.act_norm}_ExtraFat # qm9pos_${flow.type}_${flow.nets.type}_batchsize${training.batch_size}_opt${training.optimizer.optimizer_name}_maxnorm${training.optimizer.max_global_norm}_lrs${training.optimizer.init_lr}-${training.optimizer.peak_lr}_layers${flow.n_layers}_augtargetscale${target.aug_scale}
->>>>>>> 18d53932
     project: fab
     entity: flow-ais-bootstrap
     tags: [qm9pos,loll]